{-| Tool for managing import sections.

    Remove redundant imports algorithm (current version):
      1. For every import declaration that in @baseEnvironment@
         traverse list of import names and collect those that are not in module.
      2. Remove every name from corresponding imports lists.
      3. Print new modified version of file with imports changed.
 -}

module Main where

import           Universum

<<<<<<< HEAD
import           Language.Haskell.Exts  (Module (..), ParseResult (..), fromParseResult,
                                         parseFile, parseFileContents, prettyPrint)
import           Language.Haskell.Names (annotate, loadBase, writeSymbols)
import           Path                   (Dir, Rel, filename, fromAbsDir, fromAbsFile,
                                         fromRelFile, parseAbsDir, parseRelDir,
                                         parseRelFile, (</>))
import           Path.Internal          (Path (..))
import           System.Directory       (createDirectory, createDirectoryIfMissing,
                                         doesDirectoryExist, getCurrentDirectory,
                                         listDirectory, removeDirectoryRecursive)
import           Turtle                 (cd, pwd, shell)

import           Importify.Cabal        (getLibs, modulePaths, readCabal, withLibrary)
import           Importify.Cache        (cacheDir, cachePath, guessCabalName, symbolsDir,
                                         symbolsPath)
import           Importify.Common       (collectImportsList, importSlice,
                                         removeIdentifiers)
import           Importify.CPP          (withModuleAST)
import           Importify.Resolution   (collectUnusedSymbols, resolveOneModule)
=======
import           Data.Aeson             (decode, encode)
import           Language.Haskell.Exts  (Extension, Module (..), fromParseResult,
                                         parseExtension, parseFileContentsWithExts,
                                         prettyPrint)
import           Language.Haskell.Names (annotate, loadBase)
import           Turtle                 (cd, pwd, shell)

import qualified Data.ByteString.Lazy   as BS
import qualified Data.HashMap.Strict    as Map
import           Importify.Cabal        (ExtensionsMap, TargetMap, getExtensionMaps,
                                         getLibs, moduleNameToPath, readCabal)
import           Importify.Cache        (cachePath)
import           Importify.Common       (collectImportsList, getModuleName, importSlice,
                                         removeIdentifiers)
import           Importify.Resolution   (collectUnusedSymbols)
import           System.Directory       (createDirectory, doesDirectoryExist,
                                         doesFileExist)
>>>>>>> 70a0ba5d

import           Options                (CabalCacheOptions (..), Command (..),
                                         SingleFileOptions (..), parseOptions)

main :: IO ()
main = do
    opts <- parseOptions
    case opts of
        SingleFile sfOpts -> importifySingleFile sfOpts
        CabalCache ccOpts -> buildCabalCache ccOpts

importifySingleFile :: SingleFileOptions -> IO ()
importifySingleFile SingleFileOptions{..} = do
    fileContent <- readFile sfoFilename
    let moduleName = getModuleName fileContent
    extensionMaps <- readExtensionMaps
    let exts = fromMaybe [] $ getExtensions moduleName extensionMaps
    let ast@(Module _ _ _ imports _) = fromParseResult $ parseFileContentsWithExts exts
                                                       $ toString fileContent

    whenJust (importSlice imports) $ \(start, end) -> do
        let codeLines        = lines fileContent
        let (preamble, rest) = splitAt (start - 1) codeLines
        let (_, decls)       = splitAt (end - start + 1) rest

        baseEnvironment <- loadBase
        let annotatedAST = annotate baseEnvironment ast
        let annotations  = toList annotatedAST
        let unusedIds    = collectUnusedSymbols baseEnvironment imports annotations

        let importsMap = collectImportsList imports
        let newImports = removeIdentifiers unusedIds importsMap imports

        putText $ unlines preamble
               <> toText (unlines $ map (toText . prettyPrint) newImports)
               <> unlines decls

getExtensions :: String -> Maybe (TargetMap, ExtensionsMap) -> Maybe [Extension]
getExtensions moduleName maps = do
    (targetMap, extensionsMap) <- maps
    let modulePath = moduleNameToPath moduleName
    target <- Map.lookup modulePath targetMap
    extensions <- Map.lookup target extensionsMap
    pure $ map parseExtension extensions

buildCabalCache :: CabalCacheOptions -> IO ()
buildCabalCache CabalCacheOptions{..} = do
    cabalDesc <- readCabal ccoFilename
    unlessM (doesDirectoryExist cachePath) $ createDirectory cachePath
    cd (fromString cachePath)

    -- Extension maps
    let (targetMaps, extensionMaps) = getExtensionMaps cabalDesc
    BS.writeFile targetsMapFilename $ encode targetMaps
    BS.writeFile extensionsMapFilename $ encode extensionMaps

<<<<<<< HEAD
    curDir           <- getCurrentDirectory
    projectPath      <- parseAbsDir curDir
    let importifyPath = projectPath </> cachePath
    let importifyDir  = fromAbsDir importifyPath

    createDirectoryIfMissing True importifyDir  -- creates ./.importify

    cd $ fromString cacheDir    -- cd to ./.importify/
    -- download & unpack sources, then cache and delete
    forM_ (filter (/= "base") libs) $ \libName -> do -- TODO: temp hack
        _exitCode            <- shell ("stack unpack " <> toText libName) empty
        localPackages        <- listDirectory importifyDir
        let maybePackage      = find (libName `isPrefixOf`) localPackages
        let downloadedPackage = fromMaybe (error "Package wasn't downloaded!")
                                          maybePackage  -- TODO: this is not fine

        packagePath      <- parseRelDir downloadedPackage
        let cabalFileName = guessCabalName libName
        packageCabalDesc <- readCabal $ fromAbsFile
                                      $ importifyPath </> packagePath </> cabalFileName

        let symbolsCachePath = importifyPath </> symbolsPath
        withLibrary packageCabalDesc $ \library cabalExtensions -> do
            modPaths <- modulePaths packagePath library
            forM_ modPaths $ \modPath -> withModuleAST modPath cabalExtensions $ \moduleAST -> do
                let resolvedSymbols  = resolveOneModule moduleAST
                modSymbolsPath      <- parseRelFile $ fromRelFile (filename modPath) ++ ".symbols"
                let packageCachePath = symbolsCachePath </> packagePath
                let moduleCachePath  = packageCachePath </> modSymbolsPath

                -- creates ./.importify/symbols/<package>/<Module.Name>.symbols
                createDirectoryIfMissing True $ fromAbsDir packageCachePath
                writeSymbols (fromAbsFile moduleCachePath) resolvedSymbols

        removeDirectoryRecursive downloadedPackage -- TODO: use bracket here
=======
    -- Libraries
    let libs = getLibs cabalDesc
    print libs
    -- move to cache directory and download-unpack all libs there
    forM_ libs $ \libName -> () <$ shell ("stack unpack " <> toText libName) empty

    cd ".."

readExtensionMaps :: IO (Maybe (TargetMap, ExtensionsMap))
readExtensionMaps = do
    cd (fromString cachePath)
    targetsExist <- doesFileExist targetsMapFilename
    extensionsExist <- doesFileExist extensionsMapFilename
    if not (targetsExist && extensionsExist) then do
        cd ".."
        pure Nothing
    else do
        targetsFile <- BS.readFile targetsMapFilename
        extensionsFile <- BS.readFile extensionsMapFilename
        cd ".."
        pure $ fmap tup (decode targetsFile) <*> (decode extensionsFile)
  where
    tup :: a -> b -> (a, b)
    tup a b = (a, b)

targetsMapFilename :: String
targetsMapFilename = "targets"

extensionsMapFilename :: String
extensionsMapFilename = "extensions"
>>>>>>> 70a0ba5d
<|MERGE_RESOLUTION|>--- conflicted
+++ resolved
@@ -11,45 +11,34 @@
 
 import           Universum
 
-<<<<<<< HEAD
-import           Language.Haskell.Exts  (Module (..), ParseResult (..), fromParseResult,
-                                         parseFile, parseFileContents, prettyPrint)
+import           Data.Aeson             (decode, encode)
+import qualified Data.ByteString.Lazy   as BS
+import qualified Data.HashMap.Strict    as Map
+
+import           Language.Haskell.Exts  (Extension, Module (..), ParseResult (..),
+                                         fromParseResult, parseExtension, parseFile,
+                                         parseFileContents, parseFileContentsWithExts,
+                                         prettyPrint)
 import           Language.Haskell.Names (annotate, loadBase, writeSymbols)
 import           Path                   (Dir, Rel, filename, fromAbsDir, fromAbsFile,
                                          fromRelFile, parseAbsDir, parseRelDir,
                                          parseRelFile, (</>))
 import           Path.Internal          (Path (..))
 import           System.Directory       (createDirectory, createDirectoryIfMissing,
-                                         doesDirectoryExist, getCurrentDirectory,
-                                         listDirectory, removeDirectoryRecursive)
+                                         doesDirectoryExist, doesFileExist,
+                                         getCurrentDirectory, listDirectory,
+                                         removeDirectoryRecursive)
 import           Turtle                 (cd, pwd, shell)
 
-import           Importify.Cabal        (getLibs, modulePaths, readCabal, withLibrary)
+import           Importify.Cabal        (ExtensionsMap, TargetMap, getExtensionMaps,
+                                         getLibs, getLibs, moduleNameToPath, modulePaths,
+                                         readCabal, readCabal, withLibrary)
 import           Importify.Cache        (cacheDir, cachePath, guessCabalName, symbolsDir,
                                          symbolsPath)
-import           Importify.Common       (collectImportsList, importSlice,
+import           Importify.Common       (collectImportsList, getModuleName, importSlice,
                                          removeIdentifiers)
 import           Importify.CPP          (withModuleAST)
 import           Importify.Resolution   (collectUnusedSymbols, resolveOneModule)
-=======
-import           Data.Aeson             (decode, encode)
-import           Language.Haskell.Exts  (Extension, Module (..), fromParseResult,
-                                         parseExtension, parseFileContentsWithExts,
-                                         prettyPrint)
-import           Language.Haskell.Names (annotate, loadBase)
-import           Turtle                 (cd, pwd, shell)
-
-import qualified Data.ByteString.Lazy   as BS
-import qualified Data.HashMap.Strict    as Map
-import           Importify.Cabal        (ExtensionsMap, TargetMap, getExtensionMaps,
-                                         getLibs, moduleNameToPath, readCabal)
-import           Importify.Cache        (cachePath)
-import           Importify.Common       (collectImportsList, getModuleName, importSlice,
-                                         removeIdentifiers)
-import           Importify.Resolution   (collectUnusedSymbols)
-import           System.Directory       (createDirectory, doesDirectoryExist,
-                                         doesFileExist)
->>>>>>> 70a0ba5d
 
 import           Options                (CabalCacheOptions (..), Command (..),
                                          SingleFileOptions (..), parseOptions)
@@ -98,23 +87,24 @@
 buildCabalCache :: CabalCacheOptions -> IO ()
 buildCabalCache CabalCacheOptions{..} = do
     cabalDesc <- readCabal ccoFilename
-    unlessM (doesDirectoryExist cachePath) $ createDirectory cachePath
-    cd (fromString cachePath)
 
-    -- Extension maps
-    let (targetMaps, extensionMaps) = getExtensionMaps cabalDesc
-    BS.writeFile targetsMapFilename $ encode targetMaps
-    BS.writeFile extensionsMapFilename $ encode extensionMaps
-
-<<<<<<< HEAD
     curDir           <- getCurrentDirectory
     projectPath      <- parseAbsDir curDir
     let importifyPath = projectPath </> cachePath
     let importifyDir  = fromAbsDir importifyPath
 
     createDirectoryIfMissing True importifyDir  -- creates ./.importify
+    cd $ fromString cacheDir    -- cd to ./.importify/
 
-    cd $ fromString cacheDir    -- cd to ./.importify/
+    -- Extension maps
+    let (targetMaps, extensionMaps) = getExtensionMaps cabalDesc
+    BS.writeFile targetsMapFilename    $ encode targetMaps
+    BS.writeFile extensionsMapFilename $ encode extensionMaps
+
+    -- Libraries
+    let libs = getLibs cabalDesc
+    print libs
+
     -- download & unpack sources, then cache and delete
     forM_ (filter (/= "base") libs) $ \libName -> do -- TODO: temp hack
         _exitCode            <- shell ("stack unpack " <> toText libName) empty
@@ -142,35 +132,25 @@
                 writeSymbols (fromAbsFile moduleCachePath) resolvedSymbols
 
         removeDirectoryRecursive downloadedPackage -- TODO: use bracket here
-=======
-    -- Libraries
-    let libs = getLibs cabalDesc
-    print libs
-    -- move to cache directory and download-unpack all libs there
-    forM_ libs $ \libName -> () <$ shell ("stack unpack " <> toText libName) empty
 
     cd ".."
 
 readExtensionMaps :: IO (Maybe (TargetMap, ExtensionsMap))
 readExtensionMaps = do
-    cd (fromString cachePath)
-    targetsExist <- doesFileExist targetsMapFilename
+    cd (fromString cacheDir)
+    targetsExist    <- doesFileExist targetsMapFilename
     extensionsExist <- doesFileExist extensionsMapFilename
     if not (targetsExist && extensionsExist) then do
         cd ".."
         pure Nothing
     else do
-        targetsFile <- BS.readFile targetsMapFilename
+        targetsFile    <- BS.readFile targetsMapFilename
         extensionsFile <- BS.readFile extensionsMapFilename
         cd ".."
-        pure $ fmap tup (decode targetsFile) <*> (decode extensionsFile)
-  where
-    tup :: a -> b -> (a, b)
-    tup a b = (a, b)
+        pure $ liftA2 (,) (decode targetsFile) (decode extensionsFile)
 
 targetsMapFilename :: String
 targetsMapFilename = "targets"
 
 extensionsMapFilename :: String
-extensionsMapFilename = "extensions"
->>>>>>> 70a0ba5d
+extensionsMapFilename = "extensions"
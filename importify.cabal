name:                importify
version:             0.0.1
synopsis:            Tool for haskell imports refactoring
description:         Please see README.md
homepage:            https://github.com/serokell/importify
license:             MIT
license-file:        LICENSE
author:              @serokell
maintainer:          Serokell <hi@serokell.io>
copyright:           2017 Serokell
category:            Development, Refactoring
build-type:          Simple
cabal-version:       >=1.10

library
  hs-source-dirs:      src
  exposed-modules:     Importify.Cabal
                       Importify.Cache
                       Importify.Common
                       Importify.CPP
                       Importify.Resolution
                       Importify.Tree
  build-depends:       base >= 4.7 && < 5
                     , Cabal
                     , containers
                     , directory
                     , filepath
                     , fmt
                     , haskell-names
                     , haskell-src-exts
<<<<<<< HEAD
                     , syb
=======
                     , hse-cpp
>>>>>>> 2f0a2c05
                     , path
                     , text-format
                     , universum
                     , unordered-containers
  default-language:    Haskell2010
  ghc-options:         -Wall -fno-warn-orphans

  -- linker speed up for linux
  if os(linux)
    ghc-options:       -optl-fuse-ld=gold
    ld-options:        -fuse-ld=gold

  default-extensions:  GeneralizedNewtypeDeriving
                       NoImplicitPrelude
                       OverloadedStrings
                       RecordWildCards

executable importify
  hs-source-dirs:      app
  main-is:             Main.hs
  other-modules:       Options
  build-depends:       base, importify
                     , aeson
                     , bytestring
                     , containers
                     , unordered-containers
                     , directory
                     , optparse-applicative
                     , haskell-src-exts
                     , haskell-names
                     , path
                     , turtle
                     , universum
  default-language:    Haskell2010

  ghc-options:         -threaded -rtsopts -with-rtsopts=-N -Wall

  -- linker speed up for linux
  if os(linux)
    ghc-options:       -optl-fuse-ld=gold
    ld-options:        -fuse-ld=gold

  default-extensions:  GeneralizedNewtypeDeriving
                       NoImplicitPrelude
                       OverloadedStrings
                       RecordWildCards

source-repository head
  type:     git
  location: https://github.com/serokell/importify<|MERGE_RESOLUTION|>--- conflicted
+++ resolved
@@ -28,12 +28,9 @@
                      , fmt
                      , haskell-names
                      , haskell-src-exts
-<<<<<<< HEAD
+                     , hse-cpp
+                     , path
                      , syb
-=======
-                     , hse-cpp
->>>>>>> 2f0a2c05
-                     , path
                      , text-format
                      , universum
                      , unordered-containers

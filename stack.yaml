--- conflicted
+++ resolved
@@ -14,8 +14,4 @@
 extra-package-dbs: []
 
 nix:
-<<<<<<< HEAD
-    packages: [stack]
-=======
-    packages: [stack, binutils]
->>>>>>> b313b5d7
+    packages: [stack, binutils]
# importify — manage Haskell imports quickly

[![Build Status](https://travis-ci.org/serokell/importify.svg)](https://travis-ci.org/serokell/importify)
[![License: MIT](https://img.shields.io/badge/License-MIT-yellow.svg)](https://opensource.org/licenses/MIT)
[![Coverage Status](https://coveralls.io/repos/github/serokell/importify/badge.svg?branch=master)](https://coveralls.io/github/serokell/importify?branch=master)
[![HLint Status](https://codeclimate.com/github/serokell/importify/badges/issue_count.svg)](https://codeclimate.com/github/serokell/importify)

## _Importify_ in a nutshell.


<<<<<<< HEAD
`importify` tool helps you to manage the import section of your Haskell project modules.
GHC compiler can warn you about unused imports, and it's a good practice to remove such
imports immediately. But this becomes tedious, especially if you use explicit import lists.

_Importify_ can remove unused imports automatically.

In the future, we plan for _Importify_ to be able to:

 + Add missing imports automatically, so you won't have to manage
   imports manually at all.
 + Implement a cache server with the following features:
   + Download caches for Hackage packages to speed up _Importify_ runs.
   + Upload your caches for yet-to-be-published FOSS projects to
     make it easier to collaborate.
   + Query mappings from any module of every package to symbols
     exported by it to write your refactoring tools.
 + Convert imports between _implicit_ and _explicit_, and between
   _qualified_ and _unqualified_ forms.
 + Add symbols that are not present in the import section of a module.
 + Resolve merge conflicts in import section automatically. See an
   example of [such conflict](http://i.imgur.com/97YVCFk.png).
=======
**Importify** can remove unused imports automatically. Below you can see example.

Before importify |  After importify
:---------------:|:-----------------:
![Module with imports mess](https://user-images.githubusercontent.com/4276606/29321624-b6c2e11a-81e3-11e7-9003-da2a399c9161.png) | ![After removing all unused imports](https://user-images.githubusercontent.com/4276606/29321628-b98afb30-81e3-11e7-855f-3430fe9d250f.png)

You can use [`stylish-haskell`](https://github.com/jaspervdj/stylish-haskell) after `importify` to prettify imports.

> TODO: describe what else we want importify to do?
>>>>>>> 9de64af3

## Installation

Installation process assumes that you have already installed and configured `stack`
build tool. Currently `importify` works only with projects built with `stack`.

Perform the next steps before driving:

```bash
$ git clone https://github.com/serokell/importify.git  # 1. Clone repository locally
$ cd importify                                         # 2. Step into folder
$ stack install importify\:exe\:importify              # 3. Copy executable under ~/.local/bin
```

## Usage

In short:

```bash
$ cd my-project-which-build-with-stack
$ importify cache
$ importify file path/to/File/With/Unused/Imports.hs
```

`importify` has several commands. Most important is

```
importify --help
```

Before removing redundant imports run `importify cache`
command. Importify stores local cache for the project under the
`.importify` folder inside your project. This cache stores exported
entities for each module for every dependency and for all your local
packages. Make sure to re-run `importify cache` if you change the list
of exported functions and types in your project modules. Cache is
built incrementally; it builds dependencies only once. But if you add
dependencies or use other versions of them (for instance, because of
bumping stack lts) you need to run `importify cache` again. You can
always perform `rm -rf .importify` before caching if you face any
troubles.

After the cache is built, you can use `importify file PATH_TO_FILE`
command from your project root directory. This command runs
_Importify_ on the file and prints the result in the terminal. If you
want to change a file in-place use the following command:

```
importify file -i PATH_TO_FILE
```<|MERGE_RESOLUTION|>--- conflicted
+++ resolved
@@ -7,13 +7,17 @@
 
 ## _Importify_ in a nutshell.
 
-
-<<<<<<< HEAD
 `importify` tool helps you to manage the import section of your Haskell project modules.
 GHC compiler can warn you about unused imports, and it's a good practice to remove such
 imports immediately. But this becomes tedious, especially if you use explicit import lists.
 
 _Importify_ can remove unused imports automatically.
+
+Before importify |  After importify
+:---------------:|:-----------------:
+![Module with imports mess](https://user-images.githubusercontent.com/4276606/29321624-b6c2e11a-81e3-11e7-9003-da2a399c9161.png) | ![After removing all unused imports](https://user-images.githubusercontent.com/4276606/29321628-b98afb30-81e3-11e7-855f-3430fe9d250f.png)
+
+You can use [`stylish-haskell`](https://github.com/jaspervdj/stylish-haskell) after `importify` to prettify imports.
 
 In the future, we plan for _Importify_ to be able to:
 
@@ -30,17 +34,6 @@
  + Add symbols that are not present in the import section of a module.
  + Resolve merge conflicts in import section automatically. See an
    example of [such conflict](http://i.imgur.com/97YVCFk.png).
-=======
-**Importify** can remove unused imports automatically. Below you can see example.
-
-Before importify |  After importify
-:---------------:|:-----------------:
-![Module with imports mess](https://user-images.githubusercontent.com/4276606/29321624-b6c2e11a-81e3-11e7-9003-da2a399c9161.png) | ![After removing all unused imports](https://user-images.githubusercontent.com/4276606/29321628-b98afb30-81e3-11e7-855f-3430fe9d250f.png)
-
-You can use [`stylish-haskell`](https://github.com/jaspervdj/stylish-haskell) after `importify` to prettify imports.
-
-> TODO: describe what else we want importify to do?
->>>>>>> 9de64af3
 
 ## Installation
 
